--- conflicted
+++ resolved
@@ -19,6 +19,7 @@
 """ONNX: Open Neural Network Exchange frontend for Relay."""
 import copy
 import warnings
+from typing import Optional
 
 import numpy as np
 import tvm
@@ -36,21 +37,9 @@
 from .. import random as _random
 from .. import ty as _ty
 from .. import vision as _vision
-from .common import (
-    AttrCvt,
-    Renamer,
-    fold_constant,
-    get_name,
-    get_relay_op,
-    gru_cell,
-    infer_channels,
-    infer_shape,
-    infer_type,
-    infer_value,
-    lstm_cell,
-    new_var,
-    unbind,
-)
+from .common import (AttrCvt, Renamer, fold_constant, get_name, get_relay_op,
+                     gru_cell, infer_channels, infer_shape, infer_type,
+                     infer_value, lstm_cell, new_var, unbind)
 
 __all__ = ["from_onnx"]
 
@@ -3544,37 +3533,25 @@
 
 
 class NegativeLogLikelihoodLoss(OnnxOpConverter):
-    """Operator converter for random_uniform"""
+    """Operator converter for NegativeLogLikehoodLoss"""
 
     VALID_REDUCTIONS = {"mean", "sum", "none"}
 
     @classmethod
-<<<<<<< HEAD
-    def run_calculation(
-        cls, input_tensor, target_tensor, weight_tensor=None, ignore_index=None, reduction="none"
+    def _run_calculation(
+        input_tensor: relay.Expr,
+        target_tensor: relay.Expr,
+        weight_tensor: Optional[relay.Expr],
+        ignore_index: int,
     ):
-        """Run main calculation for onnx spec of NegativeLogLikehoodLoss"""
-        if weight_tensor is None:
-=======
-    def _impl_v13(cls, inputs, attr, params):
-        ignore_index = attr.get("ignore_index", None)
-        reduction = attr.get("reduction", b"mean").decode("utf-8")
-
-        if reduction not in cls.VALID_REDUCTIONS:
-            raise ValueError(
-                f"Unknown reduction type {reduction}, choices are {cls.VALID_REDUCTIONS}"
-            )
-
-        input_tensor, target_tensor = inputs[0], inputs[1]
-
+        """Run calculation for NegativeLogLikelihood, returning output tensor and
+        weight tensor used for mean-style reductions.
+        """
         # Convert negative indices --> positive indices for gather ops, note we have to
         # use the original target tensor to interact with ignore_index to have proper behavior.
         normalized_target_tensor = normalize_gather_indices(input_tensor, target_tensor, 1)
 
-        if len(inputs) == 3:
-            weight_tensor = inputs[2]
-        else:
->>>>>>> be37923e
+        if weight_tensor is None:
             channels = infer_shape(input_tensor)[1]
             weight_tensor = relay.ones(
                 [channels],
@@ -3644,7 +3621,6 @@
         return loss
 
 
-<<<<<<< HEAD
 class SoftmaxCrossEntropyLoss(OnnxOpConverter):
     """Operator converter for SCE_loss"""
 
@@ -3677,7 +3653,8 @@
         if get_log_prob:
             return relay.TupleWrapper(relay.Tuple((loss, log_softmax_tensor)), 2)
         return loss
-=======
+
+
 class Adagrad(OnnxOpConverter):
     """Operator converter for adagrad op."""
 
@@ -3846,7 +3823,6 @@
         # append lists together, momentums come after result tensors
         result = output_tensors + output_momentums
         return _expr.TupleWrapper(_expr.Tuple(result), len(result))
->>>>>>> be37923e
 
 
 # compatible operators that do NOT require any conversion.
@@ -4035,13 +4011,10 @@
         "RandomUniform": RandomUniform.get_converter(opset),
         # Loss functions / training
         "NegativeLogLikelihoodLoss": NegativeLogLikelihoodLoss.get_converter(opset),
-<<<<<<< HEAD
         "SoftmaxCrossEntropyLoss": SoftmaxCrossEntropyLoss.get_converter(opset),
-=======
         "Adagrad": Adagrad.get_converter(opset),
         "Adam": Adam.get_converter(opset),
         "Momentum": Momentum.get_converter(opset),
->>>>>>> be37923e
     }
 
 
