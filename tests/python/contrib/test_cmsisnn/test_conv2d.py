# Licensed to the Apache Software Foundation (ASF) under one
# or more contributor license agreements.  See the NOTICE file
# distributed with this work for additional information
# regarding copyright ownership.  The ASF licenses this file
# to you under the Apache License, Version 2.0 (the
# "License"); you may not use this file except in compliance
# with the License.  You may obtain a copy of the License at
#
#   http://www.apache.org/licenses/LICENSE-2.0
#
# Unless required by applicable law or agreed to in writing,
# software distributed under the License is distributed on an
# "AS IS" BASIS, WITHOUT WARRANTIES OR CONDITIONS OF ANY
# KIND, either express or implied.  See the License for the
# specific language governing permissions and limitations
# under the License.

"""CMSIS-NN integration tests: Conv2D"""
import itertools

import numpy as np
import pytest
import tvm
from relay.aot.aot_test_utils import (
    AOT_CORSTONE300_RUNNER,
    AOT_USMP_CORSTONE300_RUNNER,
    AOT_DEFAULT_RUNNER,
    AOTTestModel,
    compile_and_run,
    generate_ref_data,
)
from tvm import relay
from tvm.relay.op.contrib import cmsisnn

from utils import (
<<<<<<< HEAD
    assert_no_external_function,
    assert_partitioned_function,
    get_conv2d_qnn_params,
=======
    skip_if_no_reference_system,
    make_module,
    create_conv2d_tflite_relay_models,
>>>>>>> ce8f83e3
    get_range_for_dtype_str,
    get_same_padding,
    make_module,
    make_qnn_relu,
<<<<<<< HEAD
    skip_if_no_reference_system,
=======
    assert_partitioned_function,
    assert_no_external_function,
    generate_ref_data_tflite,
>>>>>>> ce8f83e3
)


def make_model(
    shape,
    kernel_shape,
    input_zero_point,
    input_scale,
    kernel_zero_point,
    kernel_scale,
    output_zero_point,
    output_scale,
    padding,
    strides,
    dilation,
    groups,
    dtype,
    kernel_dtype,
    out_channels,
    weight_format,
    enable_bias,
    relu_type,
):
    """Return a model and any parameters it may have"""
    h_index = weight_format.index("H")
    w_index = weight_format.index("W")
    kernel_h = kernel_shape[h_index]
    kernel_w = kernel_shape[w_index]
    invar = relay.var("input", shape=shape, dtype=dtype)
    p = (0, 0, 0, 0)
    if padding == "SAME":
        p = get_same_padding((shape[1], shape[2]), (kernel_h, kernel_w), dilation, strides)
        invar = relay.nn.pad(
            invar,
            pad_width=[(0, 0), (p[0], p[2]), (p[1], p[3]), (0, 0)],
            pad_value=input_zero_point,
            pad_mode="constant",
        )
        shape = (shape[0], shape[1] + p[0] + p[2], shape[2] + p[1] + p[3], shape[3])

    rng = np.random.default_rng(12321)
    w = tvm.nd.array(
        rng.integers(
            np.iinfo(kernel_dtype).min,
            high=np.iinfo(kernel_dtype).max,
            size=kernel_shape,
            dtype=kernel_dtype,
        )
    )

    weight_const = relay.const(w, kernel_dtype)
    conv = relay.qnn.op.conv2d(
        invar,
        weight_const,
        input_zero_point=relay.const(input_zero_point, "int32"),
        kernel_zero_point=relay.const(kernel_zero_point, "int32"),
        input_scale=relay.const(input_scale, "float32"),
        kernel_scale=relay.const(kernel_scale, "float32"),
        kernel_size=(kernel_h, kernel_w),
        data_layout="NHWC",
        kernel_layout=weight_format,
        dilation=dilation,
        strides=strides,
        groups=groups,
        channels=out_channels,
        padding=p,
        out_dtype="int32",
    )
    b = tvm.nd.array(rng.integers(0, high=10, size=(out_channels,), dtype="int32"))
    bias_const = relay.const(b, "int32")
    last_op = relay.nn.bias_add(conv, bias_const, axis=3) if enable_bias else conv
    requant_input_sc = [sc * input_scale for sc in kernel_scale]
    last_op = relay.qnn.op.requantize(
        last_op,
        relay.const(requant_input_sc, "float32"),
        relay.const(0, "int32"),
        relay.const(output_scale, "float32"),
        relay.const(output_zero_point, "int32"),
        out_dtype=dtype,
    )
    last_op = make_qnn_relu(last_op, relu_type, output_scale, output_zero_point, dtype)
    params = {"w": w, "b": b}
    return last_op, params


@tvm.testing.requires_cmsisnn
@pytest.mark.parametrize("padding", ["SAME", "VALID"])
@pytest.mark.parametrize("relu_type", ["RELU"])
@pytest.mark.parametrize("enable_bias", [True, False])
@pytest.mark.parametrize(
    "input_zero_point, input_scale, kernel_scale, out_channels",
    [(10, 0.0128, [0.11, 0.22], 2), (-64, 1, [1, 0.0256, 1.37], 3)],
)
def test_conv2d_symmetric_padding_int8(
    padding,
    enable_bias,
    relu_type,
    input_zero_point,
    input_scale,
    kernel_scale,
    out_channels,
):
    interface_api = "c"
    use_unpacked_api = True
    test_runner = AOT_USMP_CORSTONE300_RUNNER

    ifm_shape = (1, 64, 100, 4)
    kernel_size = (3, 3)
    strides = (1, 1)
    dilation = (1, 1)
    dtype = "int8"
    groups = 1
    weight_format = "HWIO"
    kernel_h = kernel_size[0]
    kernel_w = kernel_size[1]
    kernel_shape = (kernel_h, kernel_w, ifm_shape[3] // groups, out_channels)
    kernel_zero_point = 0
    in_min, in_max = get_range_for_dtype_str(dtype)

    output_scale, output_zero_point = get_conv2d_qnn_params(
        kernel_shape,
        input_scale,
        input_zero_point,
        kernel_scale,
        kernel_zero_point,
        dtype,
        dtype,
        dtype,
    )

    model, params = make_model(
        ifm_shape,
        kernel_shape,
        input_zero_point,
        input_scale,
        kernel_zero_point,
        kernel_scale,
        output_zero_point,
        output_scale,
        padding,
        strides,
        dilation,
        groups,
        dtype,
        dtype,
        out_channels,
        weight_format,
        enable_bias,
        relu_type,
    )
    orig_mod = make_module(model)
    cmsisnn_mod = cmsisnn.partition_for_cmsisnn(orig_mod, params)

    # validate pattern matching
    assert_partitioned_function(orig_mod, cmsisnn_mod)

    # validate the output
    rng = np.random.default_rng(12345)
    inputs = {"input": rng.integers(in_min, high=in_max, size=ifm_shape, dtype=dtype)}
    output_list = generate_ref_data(orig_mod["main"], inputs, params)
    compile_and_run(
        AOTTestModel(
            module=cmsisnn_mod,
            inputs=inputs,
            outputs=output_list,
            params=params,
            output_tolerance=1,
        ),
        test_runner,
        interface_api,
        use_unpacked_api,
    )


@tvm.testing.requires_cmsisnn
@pytest.mark.parametrize("padding", ["SAME", "VALID"])
@pytest.mark.parametrize("relu_type", ["RELU", "NONE"])
@pytest.mark.parametrize("enable_bias", [True, False])
@pytest.mark.parametrize(
    "input_zero_point, input_scale, kernel_scale, out_channels",
    [(10, 0.0128, [0.11, 0.22], 2), (-64, 1, [1, 0.0256, 1.37], 3)],
)
def test_conv2d_asymmetric_padding_int8(
    padding,
    enable_bias,
    relu_type,
    input_zero_point,
    input_scale,
    kernel_scale,
    out_channels,
):
    interface_api = "c"
    use_unpacked_api = True
    test_runner = AOT_USMP_CORSTONE300_RUNNER

    ifm_shape = (1, 25, 25, 12)
    kernel_size = (5, 5)
    strides = (2, 2)
    dilation = (1, 1)
    dtype = "int8"
    groups = 1
    weight_format = "HWIO"
    kernel_h = kernel_size[0]
    kernel_w = kernel_size[1]
    kernel_shape = (kernel_h, kernel_w, ifm_shape[3] // groups, out_channels)
    kernel_zero_point = 0
    in_min, in_max = get_range_for_dtype_str(dtype)

    output_scale, output_zero_point = get_conv2d_qnn_params(
        kernel_shape,
        input_scale,
        input_zero_point,
        kernel_scale,
        kernel_zero_point,
        dtype,
        dtype,
        dtype,
    )

    model, params = make_model(
        ifm_shape,
        kernel_shape,
        input_zero_point,
        input_scale,
        kernel_zero_point,
        kernel_scale,
        output_zero_point,
        output_scale,
        padding,
        strides,
        dilation,
        groups,
        dtype,
        dtype,
        out_channels,
        weight_format,
        enable_bias,
        relu_type,
    )
    orig_mod = make_module(model)
    cmsisnn_mod = cmsisnn.partition_for_cmsisnn(orig_mod, params)
    # validate pattern matching
    assert_partitioned_function(orig_mod, cmsisnn_mod)

    # validate the output
    rng = np.random.default_rng(12345)
    inputs = {"input": rng.integers(in_min, high=in_max, size=ifm_shape, dtype=dtype)}
    output_list = generate_ref_data(orig_mod["main"], inputs, params)
    compile_and_run(
        AOTTestModel(
            module=cmsisnn_mod,
            inputs=inputs,
            outputs=output_list,
            params=params,
            output_tolerance=1,
        ),
        test_runner,
        interface_api,
        use_unpacked_api,
    )


@tvm.testing.requires_cmsisnn
@pytest.mark.parametrize("ifm_shape", [(1, 55, 55, 3)])
@pytest.mark.parametrize("kernel_shape", [(3, 2), (1, 3)])
@pytest.mark.parametrize("strides, dilation", [((3, 2), (1, 1))])
@pytest.mark.parametrize("padding", ["SAME", "VALID"])
@pytest.mark.parametrize("activation", ["NONE", "RELU"])
def test_conv2d_int8_tflite(ifm_shape, kernel_shape, strides, dilation, padding, activation):
    interface_api = "c"
    use_unpacked_api = True
    test_runner = AOT_USMP_CORSTONE300_RUNNER

    dtype = "int8"
    tflite_model, relay_mod, params = create_conv2d_tflite_relay_models(
        ifm_shape, kernel_shape, strides, dilation, padding, activation, dtype
    )

    cmsisnn_mod = cmsisnn.partition_for_cmsisnn(relay_mod, params)

    # validate pattern matching
    assert_partitioned_function(relay_mod, cmsisnn_mod)

    # validate CMSIS-NN output against TFLite output
    input_map, output_map, output_tolerance = generate_ref_data_tflite(tflite_model)
    compile_and_run(
        AOTTestModel(
            module=cmsisnn_mod,
            inputs=input_map,
            outputs=output_map,
            params=params,
            output_tolerance=output_tolerance,
        ),
        test_runner,
        interface_api,
        use_unpacked_api,
    )


@tvm.testing.requires_cmsisnn
@pytest.mark.parametrize("ifm_shape", [(1, 28, 28, 12), (1, 64, 100, 4)])
@pytest.mark.parametrize("kernel_size", [(3, 3)])
@pytest.mark.parametrize("padding", ["SAME", "VALID"])
@pytest.mark.parametrize("strides, dilation", [((1, 1), (1, 1))])
@pytest.mark.parametrize("relu_type", ["RELU"])
@pytest.mark.parametrize(
    "depth_multiplier, enable_bias",
    [(1, True), (3, True)],
)
@pytest.mark.parametrize(
    "input_zero_point, input_scale, kernel_scale, out_channels",
    [(10, 0.0128, [0.11, 0.22], 2), (-64, 1, [1, 0.0256, 1.37], 3)],
)
def test_depthwise_int8(
    ifm_shape,
    kernel_size,
    padding,
    strides,
    dilation,
    enable_bias,
    relu_type,
    input_zero_point,
    input_scale,
    kernel_scale,
    out_channels,
    depth_multiplier,
):
    interface_api = "c"
    use_unpacked_api = True
    test_runner = AOT_USMP_CORSTONE300_RUNNER

    dtype = "int8"
    in_min, in_max = get_range_for_dtype_str(dtype)
    kernel_h = kernel_size[0]
    kernel_w = kernel_size[1]
    groups = ifm_shape[3]
    weight_format = "HWOI"
    out_channels = ifm_shape[3] * depth_multiplier
    kernel_shape = (kernel_h, kernel_w, out_channels, ifm_shape[3] // groups)
    ks_len = len(kernel_scale)
    kernel_scale = [kernel_scale[i % ks_len] for i in range(out_channels)]
    kernel_zero_point = 0

    output_scale, output_zero_point = get_conv2d_qnn_params(
        kernel_shape,
        input_scale,
        input_zero_point,
        kernel_scale,
        kernel_zero_point,
        dtype,
        dtype,
        dtype,
        True,
    )

    model, params = make_model(
        ifm_shape,
        kernel_shape,
        input_zero_point,
        input_scale,
        kernel_zero_point,
        kernel_scale,
        output_zero_point,
        output_scale,
        padding,
        strides,
        dilation,
        groups,
        dtype,
        dtype,
        out_channels,
        weight_format,
        enable_bias,
        relu_type,
    )

    orig_mod = make_module(model)
    cmsisnn_mod = cmsisnn.partition_for_cmsisnn(orig_mod, params)

    # validate pattern matching
    assert_partitioned_function(orig_mod, cmsisnn_mod)

    # validate the output
    rng = np.random.default_rng(12345)
    inputs = {"input": rng.integers(in_min, high=in_max, size=ifm_shape, dtype=dtype)}
    output_list = generate_ref_data(orig_mod["main"], inputs, params)
    compile_and_run(
        AOTTestModel(
            module=cmsisnn_mod,
            inputs=inputs,
            outputs=output_list,
            params=params,
            output_tolerance=1,
        ),
        test_runner,
        interface_api,
        use_unpacked_api,
    )


def parameterize_for_invalid_model(test):
    in_dtype = ["uint8", "int8"]
    kernel_dtype = ["uint8", "int8"]
    kernel_zero_point = [-33, 10, 0]
    all_combinations = itertools.product(in_dtype, kernel_dtype, kernel_zero_point)
    all_combinations = filter(
        lambda parameters: not (
            parameters[0] == "int8" and parameters[1] == "int8" and parameters[2] == 0
        ),
        all_combinations,
    )
    return pytest.mark.parametrize(
        ["in_dtype", "kernel_dtype", "kernel_zero_point"],
        all_combinations,
    )(test)


@tvm.testing.requires_cmsisnn
@parameterize_for_invalid_model
def test_invalid_parameters(
    in_dtype,
    kernel_dtype,
    kernel_zero_point,
):
    ifm_shape = (1, 28, 28, 12)
    out_channels = 2
    input_scale = 1
    input_zero_point = 24
    kernel_scale = [0.11, 0.0237]
    in_min, in_max = get_range_for_dtype_str(in_dtype)

    kernel_layout = "HWIO"
    kernel_shape = [3, 3, ifm_shape[3], out_channels]
    output_scale, output_zero_point = get_conv2d_qnn_params(
        kernel_shape,
        input_scale,
        input_zero_point,
        kernel_scale,
        kernel_zero_point,
        in_dtype,
        kernel_dtype,
        in_dtype,
        False,
    )
    model, params = make_model(
        shape=ifm_shape,
        kernel_shape=kernel_shape,
        input_zero_point=input_zero_point,
        input_scale=input_scale,
        kernel_zero_point=kernel_zero_point,
        kernel_scale=kernel_scale,
        output_zero_point=output_zero_point,
        output_scale=output_scale,
        padding="SAME",
        strides=(1, 1),
        dilation=(1, 1),
        groups=1,
        dtype=in_dtype,
        kernel_dtype=kernel_dtype,
        out_channels=out_channels,
        weight_format=kernel_layout,
        enable_bias=True,
        relu_type="NONE",
    )
    orig_mod = make_module(model)
    cmsisnn_mod = cmsisnn.partition_for_cmsisnn(orig_mod, params)
    assert_no_external_function(cmsisnn_mod)


if __name__ == "__main__":
    sys.exit(pytest.main([__file__] + sys.argv[1:]))<|MERGE_RESOLUTION|>--- conflicted
+++ resolved
@@ -23,8 +23,8 @@
 import tvm
 from relay.aot.aot_test_utils import (
     AOT_CORSTONE300_RUNNER,
+    AOT_DEFAULT_RUNNER,
     AOT_USMP_CORSTONE300_RUNNER,
-    AOT_DEFAULT_RUNNER,
     AOTTestModel,
     compile_and_run,
     generate_ref_data,
@@ -33,26 +33,15 @@
 from tvm.relay.op.contrib import cmsisnn
 
 from utils import (
-<<<<<<< HEAD
     assert_no_external_function,
     assert_partitioned_function,
+    create_conv2d_tflite_relay_models,
+    generate_ref_data_tflite,
     get_conv2d_qnn_params,
-=======
-    skip_if_no_reference_system,
-    make_module,
-    create_conv2d_tflite_relay_models,
->>>>>>> ce8f83e3
     get_range_for_dtype_str,
     get_same_padding,
     make_module,
     make_qnn_relu,
-<<<<<<< HEAD
-    skip_if_no_reference_system,
-=======
-    assert_partitioned_function,
-    assert_no_external_function,
-    generate_ref_data_tflite,
->>>>>>> ce8f83e3
 )
 
 
